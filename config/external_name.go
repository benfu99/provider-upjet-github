--- conflicted
+++ resolved
@@ -38,13 +38,9 @@
 	"github_team_membership": config.IdentifierFromProvider,
 	// This is imported using Github Team ID or Team slug.
 	"github_team_settings": config.IdentifierFromProvider,
-<<<<<<< HEAD
 	// This cannot be imported.
 	"github_team_sync_group_mapping": config.IdentifierFromProvider,
-	// This is imported using Github Team ID or Team slug
-=======
 	// Can be imported using the following format: {{ organization }}:{{ username }}.
->>>>>>> 9c40b482
 	"github_membership": config.IdentifierFromProvider,
 	// Can be imported using the following format: {{ repository }}/{{ id }}.
 	"github_repository_webhook": config.IdentifierFromProvider,
